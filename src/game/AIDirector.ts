--- conflicted
+++ resolved
@@ -41,15 +41,9 @@
     resourceGeneration: number;
     gameTimer: number;
     enemyCountSkeletonVikings: number;
-<<<<<<< HEAD
-    enemyCountArchers: number;
-    enemyCountGnolls: number;
-    enemyCountGolems: number;
-=======
     enemyCountGolems: number;
     enemyCountArchers: number;
     enemyCountGnolls: number;
->>>>>>> fe9cf09b
     difficultyLevel: number;
     playerStressLevel: number;
     engagementScore: number;
@@ -583,15 +577,6 @@
             playerPositionX: (player.position.x - player.getScene().physics.world.bounds.x) / player.getScene().physics.world.bounds.width, // Normalize to 0-1 using actual world bounds
             playerPositionY: (player.position.y - player.getScene().physics.world.bounds.y) / player.getScene().physics.world.bounds.height, // Normalize to 0-1 using actual world bounds
             damageTakenRecently: Math.min(player.getDamageTakenRecently() / 50, 1),
-<<<<<<< HEAD
-            playerMovementDistance: Math.min(movementDistance / 1000, 1),
-            resourceGeneration: Math.min(player.getXPGenerationRate() / 10, 1),
-            gameTimer: Math.min(gameTimer / 300, 1),
-            enemyCountSkeletonVikings: Math.min(enemySystem.getEnemyCountByType(EnemyType.SKELETON_VIKING) / 8, 1),
-            enemyCountArchers: Math.min(enemySystem.getEnemyCountByType(EnemyType.ARCHER) / 12, 1),
-            enemyCountGnolls: Math.min(enemySystem.getEnemyCountByType(EnemyType.GNOLL) / 15, 1),
-            enemyCountGolems: Math.min(enemySystem.getEnemyCountByType(EnemyType.GOLEM) / 4, 1),
-=======
             playerMovementDistance: Math.min(movementDistance / 1000, 1), // Normalize
             resourceGeneration: Math.min(player.getXPGenerationRate() / 10, 1), // Normalize
             gameTimer: Math.min(gameTimer / 300, 1), // Normalize to 5 minutes max
@@ -599,7 +584,6 @@
             enemyCountGolems: Math.min(enemySystem.getEnemyCountByType(EnemyType.GOLEM) / 8, 1),
             enemyCountArchers: Math.min(enemySystem.getEnemyCountByType(EnemyType.ARCHER) / 15, 1),
             enemyCountGnolls: Math.min(enemySystem.getEnemyCountByType(EnemyType.GNOLL) / 20, 1),
->>>>>>> fe9cf09b
             difficultyLevel: difficultyLevel,
             playerStressLevel: playerStressLevel,
             engagementScore: engagementScore
@@ -778,7 +762,6 @@
         if (spawnPlans.totalCost <= this.currentBudget) {
             // Execute the spawn plan
             switch (action) {
-<<<<<<< HEAD
                 case DirectorAction.SPAWN_SKELETON_VIKINGS:
                     if (spawnPlans.skeletonVikings > 0) {
                         enemySystem.spawnWave(EnemyType.SKELETON_VIKING, spawnPlans.skeletonVikings, 'near_player');
@@ -789,24 +772,6 @@
                     if (spawnPlans.archers > 0) {
                         enemySystem.spawnWave(EnemyType.ARCHER, spawnPlans.archers, 'screen_edges');
                         this.spendBudget(spawnPlans.archerCost);
-=======
-                case DirectorAction.SPAWN_TANKS:
-                    if (spawnPlans.tanks > 0) {
-                        enemySystem.spawnWave(EnemyType.GOLEM, spawnPlans.tanks, 'near_player');
-                        this.spendBudget(spawnPlans.tankCost);
-                    }
-                    break;
-                case DirectorAction.SPAWN_PROJECTILES:
-                    if (spawnPlans.projectiles > 0) {
-                        enemySystem.spawnWave(EnemyType.ARCHER, spawnPlans.projectiles, 'screen_edges');
-                        this.spendBudget(spawnPlans.projectileCost);
-                    }
-                    break;
-                case DirectorAction.SPAWN_SPEEDSTERS:
-                    if (spawnPlans.speedsters > 0) {
-                        enemySystem.spawnWave(EnemyType.GNOLL, spawnPlans.speedsters, 'random_ambush');
-                        this.spendBudget(spawnPlans.speedsterCost);
->>>>>>> fe9cf09b
                     }
                     break;
                 case DirectorAction.SPAWN_GNOLLS:
@@ -815,35 +780,10 @@
                         this.spendBudget(spawnPlans.gnollCost);
                     }
                     break;
-<<<<<<< HEAD
                 case DirectorAction.SPAWN_GOLEMS:
                     if (spawnPlans.golems > 0) {
                         enemySystem.spawnWave(EnemyType.GOLEM, spawnPlans.golems, 'near_player');
                         this.spendBudget(spawnPlans.golemCost);
-=======
-                case DirectorAction.SPAWN_ELITE_TANKS:
-                    if (spawnPlans.eliteTanks > 0) {
-                        enemySystem.spawnWave(EnemyType.SKELETON_VIKING, spawnPlans.eliteTanks, 'near_player');
-                        this.spendBudget(spawnPlans.eliteTankCost);
-                    }
-                    break;
-                case DirectorAction.SPAWN_SNIPERS:
-                    if (spawnPlans.snipers > 0) {
-                        enemySystem.spawnWave(EnemyType.ARCHER, spawnPlans.snipers, 'screen_edges');
-                        this.spendBudget(spawnPlans.sniperCost);
-                    }
-                    break;
-                case DirectorAction.SPAWN_SWARM:
-                    if (spawnPlans.swarm > 0) {
-                        enemySystem.spawnWave(EnemyType.GNOLL, spawnPlans.swarm, 'random');
-                        this.spendBudget(spawnPlans.swarmCost);
-                    }
-                    break;
-                case DirectorAction.SPAWN_BERSERKERS:
-                    if (spawnPlans.berserkers > 0) {
-                        enemySystem.spawnWave(EnemyType.SKELETON_VIKING, spawnPlans.berserkers, 'random_ambush');
-                        this.spendBudget(spawnPlans.berserkerCost);
->>>>>>> fe9cf09b
                     }
                     break;
                 case DirectorAction.INCREASE_SPAWN_RATE:
@@ -1540,26 +1480,12 @@
         };
        
          const currentEnemies = {
-<<<<<<< HEAD
             skeletonVikings: enemySystem.getEnemyCountByType(EnemyType.SKELETON_VIKING),
             archers: enemySystem.getEnemyCountByType(EnemyType.ARCHER),
             gnolls: enemySystem.getEnemyCountByType(EnemyType.GNOLL),
             golems: enemySystem.getEnemyCountByType(EnemyType.GOLEM)
         };
         
-=======
-             tanks: enemySystem.getEnemyCountByType(EnemyType.GOLEM),
-             projectiles: enemySystem.getEnemyCountByType(EnemyType.ARCHER),
-             speedsters: enemySystem.getEnemyCountByType(EnemyType.GNOLL),
-             bosses: enemySystem.getEnemyCountByType(EnemyType.SKELETON_VIKING), // Using SKELETON_VIKING as boss
-             eliteTanks: enemySystem.getEnemyCountByType(EnemyType.SKELETON_VIKING),
-             snipers: enemySystem.getEnemyCountByType(EnemyType.ARCHER),
-             swarm: enemySystem.getEnemyCountByType(EnemyType.GNOLL),
-             berserkers: enemySystem.getEnemyCountByType(EnemyType.SKELETON_VIKING)
-         };
-         
-         // Calculate maximum spawns based on budget and current enemy limits
->>>>>>> fe9cf09b
          const maxSpawns = {
             skeletonVikings: Math.min(Math.floor(this.currentBudget / enemyCosts.skeletonViking), Math.max(0, 8 - currentEnemies.skeletonVikings)),
             archers: Math.min(Math.floor(this.currentBudget / enemyCosts.archer), Math.max(0, 12 - currentEnemies.archers)),
